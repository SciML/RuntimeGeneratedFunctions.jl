module RuntimeGeneratedFunctions

using ExprTools, Serialization, SHA

export RuntimeGeneratedFunction, @RuntimeGeneratedFunction, drop_expr

const _rgf_docs = """
    @RuntimeGeneratedFunction(function_expression)
    @RuntimeGeneratedFunction(context_module, function_expression, opaque_closures=true)

    RuntimeGeneratedFunction(cache_module, context_module, function_expression; opaque_closures=true)

Construct a function from `function_expression` which can be called immediately
without world age problems. Somewhat like using `eval(function_expression)` and
then calling the resulting function. The differences are:

* The result can be called immediately (immune to world age errors)
* The result is not a named generic function, and doesn't participate in
  generic function dispatch; it's more like a callable method.

You need to use `RuntimeGeneratedFunctions.init(your_module)` a single time at
the top level of `your_module` before any other uses of the macro.

If provided, `context_module` is the module in which symbols within
`function_expression` will be looked up. By default, this is the module in which
`@RuntimeGeneratedFunction` is expanded.

`cache_module` is the module where the expression `code` will be cached. If
`RuntimeGeneratedFunction` is used during precompilation, this must be a module
which is currently being precompiled. Normally this would be set to
`@__MODULE__` using one of the macro constructors.

If `opaque_closures` is `true`, all closures in `function_expression` are
converted to
[opaque closures](https://github.com/JuliaLang/julia/pull/37849#issue-496641229).
This allows for the use of closures and generators inside the generated function,
but may not work in all cases due to slightly different semantics. This feature
requires Julia 1.7.

# Examples
```
RuntimeGeneratedFunctions.init(@__MODULE__) # Required at module top-level

function foo()
    expression = :((x,y)->x+y+1) # May be generated dynamically
    f = @RuntimeGeneratedFunction(expression)
    f(1,2) # May be called immediately
end
```
"""

"$_rgf_docs"
struct RuntimeGeneratedFunction{argnames, cache_tag, context_tag, id, B} <: Function
    body::B
    function RuntimeGeneratedFunction(cache_tag, context_tag, ex; opaque_closures = true)
        def = splitdef(ex)
<<<<<<< HEAD
        args, body = normalize_args(get(def, :args, [])), def[:body]
=======
        args, body = normalize_args(def[:args]), def[:body]
        if opaque_closures && isdefined(Base, :Experimental) &&
           isdefined(Base.Experimental, Symbol("@opaque"))
            body = closures_to_opaque(body)
        end
>>>>>>> 4168d9d9
        id = expr_to_id(body)
        cached_body = _cache_body(cache_tag, id, body)
        new{Tuple(args), cache_tag, context_tag, id, typeof(cached_body)}(cached_body)
    end

    # For internal use in deserialize() - doesen't check whether the body is in the cache!
    function RuntimeGeneratedFunction{
        argnames,
        cache_tag,
        context_tag,
        id,
    }(body) where {
        argnames,
        cache_tag,
        context_tag,
        id,
    }
        new{argnames, cache_tag, context_tag, id, typeof(body)}(body)
    end
end

function drop_expr(::RuntimeGeneratedFunction{
    a,
    cache_tag,
    c,
    id,
}) where {a, cache_tag, c,
    id}
    # When dropping the reference to the body from an RGF, we need to upgrade
    # from a weak to a strong reference in the cache to prevent the body being
    # GC'd.
    lock(_cache_lock) do
        cache = getfield(parentmodule(cache_tag), _cachename)
        body = cache[id]
        if body isa WeakRef
            cache[id] = body.value
        end
    end
    RuntimeGeneratedFunction{a, cache_tag, c, id}(nothing)
end

function _check_rgf_initialized(mods...)
    for mod in mods
        if !isdefined(mod, _tagname)
            error("""You must use `RuntimeGeneratedFunctions.init(@__MODULE__)` at module
                  top level before using runtime generated functions in $mod""")
        end
    end
end

function RuntimeGeneratedFunction(cache_module::Module, context_module::Module, code;
    opaque_closures = true)
    _check_rgf_initialized(cache_module, context_module)
    RuntimeGeneratedFunction(getfield(cache_module, _tagname),
        getfield(context_module, _tagname),
        code;
        opaque_closures = opaque_closures)
end

"$_rgf_docs"
macro RuntimeGeneratedFunction(code)
    quote
        RuntimeGeneratedFunction(@__MODULE__, @__MODULE__, $(esc(code)))
    end
end
macro RuntimeGeneratedFunction(context_module, code, opaque_closures = true)
    quote
        RuntimeGeneratedFunction(@__MODULE__, $(esc(context_module)), $(esc(code));
            opaque_closures = $(esc(opaque_closures)))
    end
end

function Base.show(io::IO, ::MIME"text/plain",
    f::RuntimeGeneratedFunction{argnames, cache_tag, context_tag, id}) where {
    argnames,
    cache_tag,
    context_tag,
    id,
}
    cache_mod = parentmodule(cache_tag)
    context_mod = parentmodule(context_tag)
    func_expr = Expr(:->, Expr(:tuple, argnames...), _lookup_body(cache_tag, id))
    print(io, "RuntimeGeneratedFunction(#=in $cache_mod=#, #=using $context_mod=#, ",
        repr(func_expr), ")")
end

function (f::RuntimeGeneratedFunction)(args::Vararg{Any, N}) where {N}
    generated_callfunc(f, args...)
end

# We'll generate a method of this function in every module which wants to use
# @RuntimeGeneratedFunction
function generated_callfunc end

function generated_callfunc_body(argnames, cache_tag, id, __args)
    setup = (:($(argnames[i]) = @inbounds __args[$i]) for i in 1:length(argnames))
    body = _lookup_body(cache_tag, id)
    @assert body !== nothing
    quote
        $(setup...)
        $(body)
    end
end

### Body caching and lookup
#
# Looking up the body of a RuntimeGeneratedFunction based on the id is a little
# complicated because we want the `id=>body` mapping to survive precompilation.
# This means we need to store the mapping created by a module in that module
# itself.
#
# For that, we need a way to lookup the correct module from an instance of
# RuntimeGeneratedFunction. Modules can't be type parameters, but we can use
# any type which belongs to the module as a proxy "tag" for the module.
#
# (We could even abuse `typeof(__module__.eval)` for the tag, though this is a
# little non-robust to weird special cases like Main.eval being
# Base.MainInclude.eval.)

# It appears we can't use a ReentrantLock here, as contention seems to lead to
# deadlock. Perhaps because it triggers a task switch while compiling the
# @generated function.
_cache_lock = Threads.SpinLock()
_cachename = Symbol("#_RuntimeGeneratedFunctions_cache")
_tagname = Symbol("#_RGF_ModTag")

function _cache_body(cache_tag, id, body)
    lock(_cache_lock) do
        cache = getfield(parentmodule(cache_tag), _cachename)
        # Caching is tricky when `id` is the same for different AST instances:
        #
        # 1. If a function body with the same `id` was cached previously, we need
        # to use that older instance of the body AST as the canonical one
        # rather than `body`. This ensures the lifetime of the body in the
        # cache will always cover the lifetime of all RGFs which share the same
        # `id`.
        #
        # 2. Unless we hold a separate reference to `cache[id].value`, the GC
        # can collect it (causing it to become `nothing`). So root it in a
        # local variable first.
        #
        cached_body = get(cache, id, nothing)
        if !isnothing(cached_body)
            if cached_body isa WeakRef
                # `value` may be nothing here if it was previously cached but GC'd
                cached_body = cached_body.value
            end
        end
        if isnothing(cached_body)
            cached_body = body
            # Use a WeakRef to allow `body` to be garbage collected. (After GC, the
            # cache will still contain an empty entry with key `id`.)
            cache[id] = WeakRef(cached_body)
        end
        return cached_body
    end
end

function _lookup_body(cache_tag, id)
    lock(_cache_lock) do
        cache = getfield(parentmodule(cache_tag), _cachename)
        body = cache[id]
        body isa WeakRef ? body.value : body
    end
end

"""
    RuntimeGeneratedFunctions.init(mod)

Use this at top level to set up your module `mod` before using
`@RuntimeGeneratedFunction`.
"""
function init(mod)
    lock(_cache_lock) do
        if !isdefined(mod, _cachename)
            mod.eval(quote
                const $_cachename = Dict()
                struct $_tagname end

                # We create method of `generated_callfunc` in the user's module
                # so that any global symbols within the body will be looked up
                # in the user's module scope.
                #
                # This is straightforward but clunky.  A neater solution should
                # be to explicitly expand in the user's module and return a
                # CodeInfo from `generated_callfunc`, but it seems we'd need
                # `jl_expand_and_resolve` which doesn't exist until Julia 1.3
                # or so. See:
                #   https://github.com/JuliaLang/julia/pull/32902
                #   https://github.com/NHDaly/StagedFunctions.jl/blob/master/src/StagedFunctions.jl#L30
                @inline @generated function $RuntimeGeneratedFunctions.generated_callfunc(f::$RuntimeGeneratedFunctions.RuntimeGeneratedFunction{
                        argnames,
                        cache_tag,
                        $_tagname,
                        id,
                    },
                    __args...) where {
                    argnames,
                    cache_tag,
                    id,
                }
                    $RuntimeGeneratedFunctions.generated_callfunc_body(argnames,
                        cache_tag,
                        id, __args)
                end
            end)
        end
    end
end

###
### Utilities
###
normalize_args(args::Vector) = map(normalize_args, args)
normalize_args(arg::Symbol) = arg
function normalize_args(arg::Expr)
    arg.head === :(::) || error("argument malformed. Got $arg")
    arg.args[1]
end

function expr_to_id(ex)
    io = IOBuffer()
    Serialization.serialize(io, ex)
    return Tuple(reinterpret(UInt32, sha1(take!(io))))
end

@nospecialize

closures_to_opaque(x, _ = nothing) = x
_tconvert(T, x) = Expr(:(::), Expr(:call, GlobalRef(Base, :convert), T, x), T)
function closures_to_opaque(ex::Expr, return_type = nothing)
    head, args = ex.head, ex.args
    fdef = splitdef(ex; throw = false)
    if fdef !== nothing
        body = get(fdef, :body, nothing)
        if haskey(fdef, :rtype)
            body = _tconvert(fdef[:rtype], closures_to_opaque(body, fdef[:rtype]))
            delete!(fdef, :rtype)
        else
            body = closures_to_opaque(body)
        end
        fdef[:head] = :(->)
        fdef[:body] = body
        name = get(fdef, :name, nothing)
        name !== nothing && delete!(fdef, :name)
        _ex = Expr(:opaque_closure, combinedef(fdef))
        # TODO: emit named opaque closure for better stacktraces
        # (ref https://github.com/JuliaLang/julia/pull/40242)
        if name !== nothing
            name isa Symbol ||
                error("Unsupported function definition `$ex` in RuntimeGeneratedFunction.")
            _ex = Expr(:(=), name, _ex)
        end
        return _ex
    elseif head === :generator
        f_args = Expr(:tuple, Any[x.args[1] for x in args[2:end]]...)
        iters = Any[x.args[2] for x in args[2:end]]
        return Expr(:call,
            GlobalRef(Base, :Generator),
            closures_to_opaque(Expr(:(->), f_args, args[1])),
            iters...)
    elseif head === :opaque_closure
        return closures_to_opaque(args[1])
    elseif head === :return && return_type !== nothing
        return Expr(:return,
            _tconvert(return_type, closures_to_opaque(args[1], return_type)))
    end
    return Expr(head, Any[closures_to_opaque(x, return_type) for x in args]...)
end

# We write an explicit serialize() and deserialize() here to manage caching of
# the body on a remote node when using Serialialization.jl (in Distributed.jl
# and elsewhere)
function Serialization.serialize(s::AbstractSerializer,
    rgf::RuntimeGeneratedFunction{argnames, cache_tag,
        context_tag, id, B}) where {
    argnames,
    cache_tag,
    context_tag,
    id,
    B,
}
    body = _lookup_body(cache_tag, id)
    Serialization.serialize_type(s,
        RuntimeGeneratedFunction{argnames, cache_tag, context_tag,
            id, B})
    serialize(s, body)
end

function Serialization.deserialize(s::AbstractSerializer,
    ::Type{
        <:RuntimeGeneratedFunction{argnames, cache_tag,
            context_tag, id, B}}) where {
    argnames,
    cache_tag,
    context_tag,
    id,
    B,
}
    body = deserialize(s)
    cached_body = _cache_body(cache_tag, id, body)
    f = RuntimeGeneratedFunction{argnames, cache_tag, context_tag, id}(cached_body)
    B === Nothing ? drop_expr(f) : f
end

@specialize

end<|MERGE_RESOLUTION|>--- conflicted
+++ resolved
@@ -54,15 +54,12 @@
     body::B
     function RuntimeGeneratedFunction(cache_tag, context_tag, ex; opaque_closures = true)
         def = splitdef(ex)
-<<<<<<< HEAD
-        args, body = normalize_args(get(def, :args, [])), def[:body]
-=======
-        args, body = normalize_args(def[:args]), def[:body]
+        args = normalize_args(get(def, :args, Symbol[]))
+        body = def[:body]
         if opaque_closures && isdefined(Base, :Experimental) &&
            isdefined(Base.Experimental, Symbol("@opaque"))
             body = closures_to_opaque(body)
         end
->>>>>>> 4168d9d9
         id = expr_to_id(body)
         cached_body = _cache_body(cache_tag, id, body)
         new{Tuple(args), cache_tag, context_tag, id, typeof(cached_body)}(cached_body)
